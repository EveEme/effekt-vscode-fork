{
    "name": "effekt",
    "displayName": "effekt",
    "description": "The Effekt language",
    "repository": {
        "type": "git",
        "url": "https://github.com/effekt-lang/effekt-vscode.git"
    },
    "icon": "icon.png",
    "version": "0.2.3",
    "publisher": "effekt-lang",
    "engines": {
        "vscode": "^1.80.0"
    },
    "categories": [
        "Other"
    ],
    "activationEvents": [
        "onLanguage:effekt",
        "onLanguage:literateeffekt",
        "onNotebook:effekt-notebook",
        "onNotebook:interactive"
    ],
    "main": "./out/extension",
    "contributes": {
        "languages": [
            {
                "id": "effekt",
                "extensions": [
                    ".effekt"
                ],
                "aliases": [
                    "Effekt",
                    "effekt"
                ],
                "configuration": "./language-configuration.json"
            },
            {
                "id": "literate effekt",
                "extensions": [
                    ".effekt.md"
                ],
                "aliases": [
                    "literate effekt"
                ],
                "configuration": "./language-configuration.json"
            },
            {
                "id": "ir",
                "extensions": [
                    ".ir"
                ],
                "aliases": [
                    "ir",
                    "IR"
                ],
                "configuration": "./language-configuration.json"
            }
        ],
        "grammars": [
            {
                "language": "effekt",
                "scopeName": "source.effekt",
                "path": "./syntaxes/effekt.tmLanguage.json"
            },
            {
                "language": "literate effekt",
                "scopeName": "source.literateeffekt",
                "path": "./syntaxes/literateeffekt.tmLanguage.json"
            },
            {
                "language": "ir",
                "scopeName": "source.ir",
                "path": "./syntaxes/ir.tmLanguage.json"
            }
        ],
        "configuration": {
            "type": "object",
            "title": "Effekt",
            "properties": {
                "effekt.executable": {
                    "type": "string",
                    "description": "Path to the effekt executable (you need to restart vscode after changing this setting)."
                },
                "effekt.backend": {
                    "type": "string",
                    "default": "js",
                    "enum": [
                        "js",
                        "llvm",
                        "chez-monadic",
                        "chez-callcc",
                        "chez-lift",
                        "ml"
                    ],
                    "enumDescriptions": [
                        "Use the JavaScript backend.",
                        "Use the LLVM backend.",
                        "Use the Chez Scheme backend (monadic).",
                        "Use the Chez Scheme backend (call/cc).",
                        "Use the Chez Scheme backend (lifted).",
                        "Use the MLton backend."
                    ]
                },
                "effekt.showExplanations": {
                    "type": "boolean",
                    "default": true,
                    "description": "Display additional information when hovering over identifier."
                },
                "effekt.showCaptures": {
                    "type": "boolean",
                    "default": false,
                    "description": "Show additional information about resources used by a function."
                },
                "effekt.showIR": {
                    "type": "string",
                    "default": "none",
                    "enum": [
                        "none",
                        "source",
                        "core",
                        "lifted-core",
                        "machine",
                        "target"
                    ],
                    "enumDescriptions": [
                        "Disable showing intermediate representation.",
                        "Show source tree after parsing.",
                        "Show the core intermediate representation after capability-passing transformation.",
                        "Show the core intermediate representation after lift inference.",
                        "Show the machine representation.",
                        "Show the generated code in the target language."
                    ]
                },
                "effekt.showTree": {
                    "type": "boolean",
                    "default": "false",
                    "description": "Show tree of IR instead of rendered version (only relevant if 'showIR' is neither 'none' nor 'js'."
                },
                "effekt.lib": {
                    "type": "string",
                    "description": "Path to the standard library."
                },
                "effekt.debug": {
                    "type": "boolean",
                    "default": false,
                    "description": "Run the LSP server in debug mode (for development of the VSCode plugin and the Effekt compiler)."
                }
            }
        },
        "commands": [
            {
                "category": "Effekt",
                "command": "effekt.selectLinkedEditors",
                "title": "Focus Product Editors"
            },
            {
                "category": "Effekt",
                "command": "effekt.checkForUpdates",
                "title": "Check for Effekt Updates"
            },
            {
                "category": "Effekt",
                "command": "effekt.restartServer",
                "title": "Restart LSP Server"
            }
        ],
        "keybindings": [
            {
                "command": "effekt.selectLinkedEditors",
                "key": "ctrl+alt+p",
                "mac": "cmd+alt+p",
                "when": "editorTextFocus && editorLangId == 'effekt'"
            }
        ],
        "configurationDefaults": {
            "[effekt]": {
                "editor.tabSize": 2,
                "editor.insertSpaces": true,
                "editor.detectIndentation": false
            },
            "[literate effekt]": {
                "editor.tabSize": 2,
                "editor.insertSpaces": true,
                "editor.detectIndentation": false
            }
        },
        "notebooks": [
            {
                "type": "effekt-notebook",
                "displayName": "My Effekt Notebook",
                "selector": [
                    {
                        "filenamePattern": "*.effektbook"
                    }
                ]
            }
        ]
    },
    "scripts": {
        "vscode:prepublish": "npm run compile",
        "compile": "tsc -b",
        "watch": "tsc -b -w",
        "lint": "eslint ./client/src ./server/src --ext .ts,.tsx"
    },
    "dependencies": {
        "compare-versions": "^6.1.1",
        "vscode-languageclient": "^8.1.0"
    },
    "devDependencies": {
        "@types/mocha": "^10.0.6",
<<<<<<< HEAD
        "@types/node": "^20.11.25",
        "@types/vscode": "^1.80.0",
=======
        "@types/node": "^18.14.6",
        "@types/vscode": "^1.94.0",
>>>>>>> d724fca1
        "@typescript-eslint/eslint-plugin": "^7.1.0",
        "@typescript-eslint/parser": "^7.1.0",
        "eslint": "^8.57.0",
        "mocha": "^10.3.0",
        "typescript": "^5.3.3"
    }
}<|MERGE_RESOLUTION|>--- conflicted
+++ resolved
@@ -209,13 +209,8 @@
     },
     "devDependencies": {
         "@types/mocha": "^10.0.6",
-<<<<<<< HEAD
-        "@types/node": "^20.11.25",
-        "@types/vscode": "^1.80.0",
-=======
         "@types/node": "^18.14.6",
         "@types/vscode": "^1.94.0",
->>>>>>> d724fca1
         "@typescript-eslint/eslint-plugin": "^7.1.0",
         "@typescript-eslint/parser": "^7.1.0",
         "eslint": "^8.57.0",
